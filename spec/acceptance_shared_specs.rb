--- conflicted
+++ resolved
@@ -6,43 +6,27 @@
     resp.header['Content-Type'].should == ['text/plain']
   end
 
-<<<<<<< HEAD
-  [:put,:post].each do |method|
-    it "should not be followed by default on #{method.to_s.upcase}" do
-      lambda {
-        @resource.send(method, 'application/octet-stream', 'the body')
-=======
   %w{PUT POST}.each do |method|
     it "should not be followed by default on #{method}" do
       lambda {
         @resource.send(method.downcase.intern, nil, :'content-type' => 'text/plain' )
->>>>>>> 48555c75
       }.should raise_error(Resourceful::UnsuccessfulHttpRequestError)
     end
 
     it "should redirect on #{method.to_s.upcase} if the redirection callback returns true" do
       @resource.on_redirect { true }
-<<<<<<< HEAD
-      resp = @resource.send(method, 'application/octet-stream', 'the body')
-=======
       resp = @resource.send(method.downcase.intern, nil, :'content-type' => 'text/plain' )
->>>>>>> 48555c75
       resp.code.should == 200
     end
 
     it "should not redirect on #{method.to_s.upcase} if the redirection callback returns false" do
       @resource.on_redirect { false }
       lambda {
-<<<<<<< HEAD
-        @resource.send(method, 'application/octet-stream', 'the body')
-=======
         @resource.send(method.downcase.intern, nil, :'content-type' => 'text/plain' )
->>>>>>> 48555c75
       }.should raise_error(Resourceful::UnsuccessfulHttpRequestError)
     end
   end
 
-<<<<<<< HEAD
   it "should not be followed by default on DELETE" do
     lambda {
       @resource.delete
@@ -61,24 +45,4 @@
       @resource.delete
     }.should raise_error(Resourceful::UnsuccessfulHttpRequestError)
   end
-=======
-    it "should not be followed by default on DELETE" do
-      lambda {
-        @resource.delete
-      }.should raise_error(Resourceful::UnsuccessfulHttpRequestError)
-    end
-
-    it "should redirect on DELETE if the redirection callback returns true" do
-      @resource.on_redirect { true }
-      resp = @resource.delete
-      resp.code.should == 200
-    end
-
-    it "should not redirect on DELETE if the redirection callback returns false" do
-      @resource.on_redirect { false }
-      lambda {
-        @resource.delete
-      }.should raise_error(Resourceful::UnsuccessfulHttpRequestError)
-    end
->>>>>>> 48555c75
 end
