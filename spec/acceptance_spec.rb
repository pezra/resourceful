require 'pathname'
require Pathname(__FILE__).dirname + 'spec_helper'
require 'resourceful'

require Pathname(__FILE__).dirname + 'acceptance_shared_specs'


describe Resourceful do
  it_should_behave_like 'simple http server'

  describe 'getting a resource' do
    before do
      @accessor = Resourceful::HttpAccessor.new
    end

    it 'should #get a resource, and return a response object' do
      resource = @accessor.resource('http://localhost:3000/get')
      resp = resource.get
      resp.should be_instance_of(Resourceful::Response)
      resp.code.should == 200
      resp.body.should == 'Hello, world!'
      resp.header.should be_instance_of(Resourceful::Header)
      resp.header['Content-Type'].should == ['text/plain']
    end

    it 'should #post a resource, and return the response' do
      resource = @accessor.resource('http://localhost:3000/post')
<<<<<<< HEAD
      resp = resource.post('text/plain','Hello world from POST')
=======
      resp = resource.post('Hello world from POST', :'content-type' => 'text/plain')
>>>>>>> 48555c75
      resp.should be_instance_of(Resourceful::Response)
      resp.code.should == 201
      resp.body.should == 'Hello world from POST'
      resp.header.should be_instance_of(Resourceful::Header)
      resp.header['Content-Type'].should == ['text/plain']
    end

    it 'should #put a resource, and return the response' do
      resource = @accessor.resource('http://localhost:3000/put')
<<<<<<< HEAD
      resp = resource.put('text/plain', 'Hello world from PUT')
=======
      resp = resource.put('Hello world from PUT', :'content-type' => 'text/plain')
>>>>>>> 48555c75
      resp.should be_instance_of(Resourceful::Response)
      resp.code.should == 200
      resp.body.should == 'Hello world from PUT'
      resp.header.should be_instance_of(Resourceful::Header)
      resp.header['Content-Type'].should == ['text/plain']
    end

    it 'should #delete a resource, and return a response' do
      resource = @accessor.resource('http://localhost:3000/delete')
      resp = resource.delete
      resp.should be_instance_of(Resourceful::Response)
      resp.code.should == 200
      resp.body.should == 'KABOOM!'
      resp.header.should be_instance_of(Resourceful::Header)
      resp.header['Content-Type'].should == ['text/plain']
    end

    describe 'redirecting' do

      describe 'registering callback' do
        before do
          @resource = @accessor.resource('http://localhost:3000/redirect/301?http://localhost:3000/get')
          @callback = mock('callback')
          @callback.stub!(:call).and_return(true)

          @resource.on_redirect { @callback.call }
        end

        it 'should allow a callback to be registered' do
          @resource.should respond_to(:on_redirect)
        end

        it 'should perform a registered callback on redirect' do
          @callback.should_receive(:call).and_return(true)
          @resource.get
        end

        it 'should not perform the redirect if the callback returns false' do
          @callback.should_receive(:call).and_return(false)
          lambda {
            @resource.get
          }.should raise_error(Resourceful::UnsuccessfulHttpRequestError)
        end
      end

      describe 'permanent redirect' do
        before do
          @redirect_code = 301
          @resource = @accessor.resource('http://localhost:3000/redirect/301?http://localhost:3000/get')
        end

        it_should_behave_like 'redirect'

        it 'should change the effective uri of the resource' do
          @resource.get
          @resource.effective_uri.should == 'http://localhost:3000/get'
        end
      end

      describe 'temporary redirect' do
        before do
          @redirect_code = 302
          @resource = @accessor.resource('http://localhost:3000/redirect/302?http://localhost:3000/get')
        end

        it_should_behave_like 'redirect'

        it 'should not change the effective uri of the resource' do
          @resource.get
          @resource.effective_uri.should == 'http://localhost:3000/redirect/302?http://localhost:3000/get'
        end

        describe '303 See Other' do
          before do
            @redirect_code = 303
            @resource = @accessor.resource('http://localhost:3000/redirect/303?http://localhost:3000/method')
            @resource.on_redirect { true }
          end

          it 'should GET the redirected resource, regardless of the initial method' do
            resp = @resource.delete
            resp.code.should == 200
            resp.body.should == 'GET'
          end
        end
      end

    end

    describe 'caching' do
      before do
        @accessor = Resourceful::HttpAccessor.new(:cache_manager => Resourceful::InMemoryCacheManager.new)
      end

      it 'should use the cached response' do
        resource = @accessor.resource('http://localhost:3000/get')
        resp = resource.get
        resp.authoritative?.should be_true

        resp2 = resource.get
        resp2.authoritative?.should be_false

        resp2.should == resp
      end
      
      it 'should not store the representation if the server says not to' do
        resource = @accessor.resource('http://localhost:3000/header?{Vary:%20*}')
        resp = resource.get
        resp.authoritative?.should be_true
        resp.should_not be_cachable

        resp2 = resource.get
        resp2.should_not == resp
      end

      it 'should use the cached version of the representation if it has not expired' do
        in_an_hour = (Time.now + (60*60)).httpdate
        uri = URI.escape("http://localhost:3000/header?{Expire: \"#{in_an_hour}\"}")

        resource = @accessor.resource(uri)
        resp = resource.get
        resp.should be_authoritative

        resp2 = resource.get
        resp2.should_not be_authoritative
        resp2.should == resp
      end

      it 'should revalidate the cached response if it has expired' do
        an_hour_ago = (Time.now - (60*60)).httpdate
        uri = URI.escape("http://localhost:3000/header?{Expire: \"#{an_hour_ago}\"}")

        resource = @accessor.resource(uri)
        resp = resource.get
        resp.should be_authoritative
        resp.should be_expired

        resp2 = resource.get
        resp2.should be_authoritative
      end

      it 'should provide the cached version if the server responds with a 304 not modified' do
        in_an_hour = (Time.now + (60*60)).httpdate
        uri = URI.escape("http://localhost:3000/modified?#{in_an_hour}")

        resource = @accessor.resource(uri)
        resp = resource.get
        resp.should be_authoritative
        resp.header['Cache-Control'].should include('must-revalidate')

        resp2 = resource.get
        resp2.should be_authoritative
        resp2.should == resp
      end

      describe 'Cache-Control' do

        it 'should cache anything with "Cache-Control: public"' do
          uri = URI.escape('http://localhost:3000/header?{Cache-Control: public}')
          resource = @accessor.resource(uri)
          resp = resource.get
          resp.authoritative?.should be_true

          resp2 = resource.get
          resp2.authoritative?.should be_false

          resp2.should == resp
        end

        it 'should cache anything with "Cache-Control: private"' do
          uri = URI.escape('http://localhost:3000/header?{Cache-Control: private}')
          resource = @accessor.resource(uri)
          resp = resource.get
          resp.authoritative?.should be_true

          resp2 = resource.get
          resp2.authoritative?.should be_false

          resp2.should == resp
        end

        it 'should cache but revalidate anything with "Cache-Control: no-cache"' do
          uri = URI.escape('http://localhost:3000/header?{Cache-Control: no-cache}')
          resource = @accessor.resource(uri)
          resp = resource.get
          resp.authoritative?.should be_true

          resp2 = resource.get
          resp2.authoritative?.should be_true
        end

        it 'should cache but revalidate anything with "Cache-Control: must-revalidate"' do
          uri = URI.escape('http://localhost:3000/header?{Cache-Control: must-revalidate}')
          resource = @accessor.resource(uri)
          resp = resource.get
          resp.authoritative?.should be_true

          resp2 = resource.get
          resp2.authoritative?.should be_true
        end

        it 'should not cache anything with "Cache-Control: no-store"' do
          uri = URI.escape('http://localhost:3000/header?{Cache-Control: no-store}')
          resource = @accessor.resource(uri)
          resp = resource.get
          resp.authoritative?.should be_true

          resp2 = resource.get
          resp2.authoritative?.should be_true
        end


      end

    end

    describe 'authorization' do
      before do
        @uri = 'http://localhost:3000/auth?basic'
      end

      it 'should automatically add authorization info to the request if its available'

      it 'should not authenticate if no auth handlers are set' do
        resource = @accessor.resource(@uri)
        lambda {
<<<<<<< HEAD
          resource.get
=======
          resp = resource.get
          resp.code.should == 401
>>>>>>> 48555c75
        }.should raise_error(Resourceful::UnsuccessfulHttpRequestError)
      end

      it 'should not authenticate if no valid auth handlers are available' do
        basic_handler = Resourceful::BasicAuthenticator.new('Not Test Auth', 'admin', 'secret')
        @accessor.auth_manager.add_auth_handler(basic_handler)
        resource = @accessor.resource(@uri)
        lambda {
<<<<<<< HEAD
          resource.get
        }.should raise_error(Resourceful::UnsuccessfulHttpRequestError)
=======
          resp = resource.get
          resp.code.should == 401
        }.should raise_error(Resourceful::UnsuccessfulHttpRequestError)

>>>>>>> 48555c75
      end

      describe 'basic' do
        before do
          @uri = 'http://localhost:3000/auth?basic'
        end

        it 'should be able to authenticate basic auth' do
          basic_handler = Resourceful::BasicAuthenticator.new('Test Auth', 'admin', 'secret')
          @accessor.auth_manager.add_auth_handler(basic_handler)
          resource = @accessor.resource(@uri)
          resp = resource.get

          resp.code.should == 200
        end

        it 'should not keep trying to authenticate with incorrect credentials' do
          basic_handler = Resourceful::BasicAuthenticator.new('Test Auth', 'admin', 'well-known')
          @accessor.auth_manager.add_auth_handler(basic_handler)
          resource = @accessor.resource(@uri)

          lambda {
            resource.get
          }.should raise_error(Resourceful::UnsuccessfulHttpRequestError)
        end

      end

      describe 'digest' do
        before do
          @uri = 'http://localhost:3000/auth/digest'
        end

        it 'should be able to authenticate digest auth' do
          pending
          digest_handler = Resourceful::DigestAuthenticator.new('Test Auth', 'admin', 'secret')
          @accessor.auth_manager.add_auth_handler(digest_handler)
          resource = @accessor.resource(@uri)
          resp = resource.get

          resp.code.should == 200
        end

      end

    end

    describe 'error checking' do

      it 'should raise InvalidResponse when response code is invalid'

      describe 'client errors' do

        it 'should raise when there is one'

      end

      describe 'server errors' do

        it 'should raise when there is one'

      end

    end

  end

end
<|MERGE_RESOLUTION|>--- conflicted
+++ resolved
@@ -25,11 +25,7 @@
 
     it 'should #post a resource, and return the response' do
       resource = @accessor.resource('http://localhost:3000/post')
-<<<<<<< HEAD
-      resp = resource.post('text/plain','Hello world from POST')
-=======
       resp = resource.post('Hello world from POST', :'content-type' => 'text/plain')
->>>>>>> 48555c75
       resp.should be_instance_of(Resourceful::Response)
       resp.code.should == 201
       resp.body.should == 'Hello world from POST'
@@ -39,11 +35,7 @@
 
     it 'should #put a resource, and return the response' do
       resource = @accessor.resource('http://localhost:3000/put')
-<<<<<<< HEAD
-      resp = resource.put('text/plain', 'Hello world from PUT')
-=======
       resp = resource.put('Hello world from PUT', :'content-type' => 'text/plain')
->>>>>>> 48555c75
       resp.should be_instance_of(Resourceful::Response)
       resp.code.should == 200
       resp.body.should == 'Hello world from PUT'
@@ -270,12 +262,7 @@
       it 'should not authenticate if no auth handlers are set' do
         resource = @accessor.resource(@uri)
         lambda {
-<<<<<<< HEAD
           resource.get
-=======
-          resp = resource.get
-          resp.code.should == 401
->>>>>>> 48555c75
         }.should raise_error(Resourceful::UnsuccessfulHttpRequestError)
       end
 
@@ -284,15 +271,8 @@
         @accessor.auth_manager.add_auth_handler(basic_handler)
         resource = @accessor.resource(@uri)
         lambda {
-<<<<<<< HEAD
           resource.get
         }.should raise_error(Resourceful::UnsuccessfulHttpRequestError)
-=======
-          resp = resource.get
-          resp.code.should == 401
-        }.should raise_error(Resourceful::UnsuccessfulHttpRequestError)
-
->>>>>>> 48555c75
       end
 
       describe 'basic' do
