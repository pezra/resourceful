require 'pathname'
require Pathname(__FILE__).dirname + '../spec_helper'

require 'resourceful/http_accessor'

describe Resourceful::HttpAccessor, 'init' do
    
  it 'should be instantiatable' do
    Resourceful::HttpAccessor.new().should be_instance_of(Resourceful::HttpAccessor)
  end 
  
  it 'should accept logger to new' do
    ha = Resourceful::HttpAccessor.new(:logger => (l = stub('logger')))
    
    ha.logger.should == l
  end 

  it 'should provide logger object even when no logger is specified' do
    ha = Resourceful::HttpAccessor.new()
    
    ha.logger.should be_instance_of(Resourceful::BitBucketLogger)
  end 

  it 'should raise arg error if unrecognized options are passed' do
    lambda {
      Resourceful::HttpAccessor.new(:foo => 'foo', :bar => 'bar')
    }.should raise_error(ArgumentError, /Unrecognized options: (foo, bar)|(bar, foo)/)
  end 

  it 'should allow an additional user agent token to be passed at init' do
    ha = Resourceful::HttpAccessor.new(:user_agent => "Super/3000")

    ha.user_agent_string.should match(%r{^Super/3000})
  end 

  it 'should allow multiple additional user agent tokens to be passed at init' do
    ha = Resourceful::HttpAccessor.new(:user_agent => ["Super/3000", "Duper/2.1"])

    ha.user_agent_string.should match(%r{^Super/3000 Duper/2\.1 })
  end 

  it 'should allow cache manager to be provided at init' do
    ha = Resourceful::HttpAccessor.new(:cache_manager => :marker)

    ha.cache_manager.should equal(:marker)
  end 

end 

describe Resourceful::HttpAccessor do 
  before do
    @logger = stub('logger')
    @accessor = Resourceful::HttpAccessor.new(:logger => @logger)
    @auth_manager = mock('authentication_manager')
    Resourceful::AuthenticationManager.stub!(:new).and_return(@auth_manager)

    @resource = mock('resource')
    Resourceful::Resource.stub!(:new).and_return(@resource)
  end
  
  it 'should have user agent string w/ just resourceful token by default' do
    @accessor.user_agent_string.should == "Resourceful/#{RESOURCEFUL_VERSION}(Ruby/#{RUBY_VERSION})"
  end 
  
  it 'should add additional user agent tokens to beginning of user agent string' do
    @accessor.user_agent_tokens << 'FooBar/3000(special-version)'
    
    @accessor.user_agent_string.should match(%r{^FooBar\/3000\(special-version\) Resourceful/})
  end
  
  it 'should allow a logger to be specified' do
    l = stub('logger')
    
    @accessor.logger = l
    @accessor.logger.should == l
  end 

  it 'should allow a logger to be removed' do
    l = stub('logger')
    
    @accessor.logger = l
    @accessor.logger = nil
    @accessor.logger.should be_nil    
  end 

  it 'should be able to return a particular resource (#[])' do
    @accessor['http://www.example/'].should == @resource
  end 

  it 'should create resource if it does not already exist (#[])' do
    Resourceful::Resource.should_receive(:new).and_return(stub('resource'))
    @accessor['http://www.example/previously-unused-uri']
  end 

  it 'should pass uri to resource upon creation (#[])' do
    Resourceful::Resource.should_receive(:new).with(anything, 'http://www.example/previously-unused-uri', anything).
      and_return(stub('resource'))
    @accessor['http://www.example/previously-unused-uri']
  end 
  
  it 'should pass owning accessor to resource upon creation (#[])' do
    Resourceful::Resource.should_receive(:new).with(@accessor, anything, anything).and_return(stub('resource'))
    @accessor['http://www.example/previously-unused-uri']
  end 

  it 'should be able to return a particular resource (#resource)' do
    @accessor.resource('http://www.example/').should == @resource
  end 

  it 'should create resource if it does not already exist (#resource)' do
    Resourceful::Resource.should_receive(:new).and_return(stub('resource'))
    @accessor.resource('http://www.example/previously-unused-uri')
  end 

  it 'should pass owning accessor to resource upon creation (#[])' do
    Resourceful::Resource.should_receive(:new).with(@accessor, anything, anything).and_return(stub('resource'))
    @accessor.resource('http://www.example/previously-unused-uri')
  end 

  it 'should pass uri to resource upon creation (#resource)' do
    Resourceful::Resource.should_receive(:new).with(anything, 'http://www.example/previously-unused-uri', anything).
      and_return(stub('resource'))
    @accessor.resource('http://www.example/previously-unused-uri')
  end 

<<<<<<< HEAD
end

describe Resourceful::HttpAccessor, "(authentication)" do           
  before do
    @auth_manager = stub('auth_manager', :add_auth_handler => nil)
    Resourceful::AuthenticationManager.stub!(:new).and_return(@auth_manager)
    @ha = Resourceful::HttpAccessor.new()
  end

  it 'should allow authenticators to be registered' do
    an_authenticator = stub('an_authenicator')
    @auth_manager.should_receive(:add_auth_handler).with(an_authenticator)

    @ha.add_authenticator(an_authenticator)
  end 

  it 'should allow an authenicator to be specified at init' do
    an_authenticator = stub('an_authenicator')
    @auth_manager.should_receive(:add_auth_handler).with(an_authenticator)

    Resourceful::HttpAccessor.new(:authenticator => an_authenticator)
  end 

  it 'should allow multiple authenicators to be specified at init' do
    authenticator1 = stub('authenicator1')
    authenticator2 = stub('authenicator2')

    @auth_manager.should_receive(:add_auth_handler).with(authenticator1)
    @auth_manager.should_receive(:add_auth_handler).with(authenticator2)

    Resourceful::HttpAccessor.new(:authenticators => [authenticator1, authenticator2])
  end 

end 
=======
  it 'should pass additional options to resource upon creation' do
    Resourceful::Resource.should_receive(:new).with(anything, anything, :foo => :bar).and_return(stub('resource'))
    @accessor.resource('http://example.com/', :foo => :bar)
  end

end
>>>>>>> 587a497c
<|MERGE_RESOLUTION|>--- conflicted
+++ resolved
@@ -123,7 +123,11 @@
     @accessor.resource('http://www.example/previously-unused-uri')
   end 
 
-<<<<<<< HEAD
+  it 'should pass additional options to resource upon creation' do
+    Resourceful::Resource.should_receive(:new).with(anything, anything, :foo => :bar).and_return(stub('resource'))
+    @accessor.resource('http://example.com/', :foo => :bar)
+  end
+
 end
 
 describe Resourceful::HttpAccessor, "(authentication)" do           
@@ -157,12 +161,4 @@
     Resourceful::HttpAccessor.new(:authenticators => [authenticator1, authenticator2])
   end 
 
-end 
-=======
-  it 'should pass additional options to resource upon creation' do
-    Resourceful::Resource.should_receive(:new).with(anything, anything, :foo => :bar).and_return(stub('resource'))
-    @accessor.resource('http://example.com/', :foo => :bar)
-  end
-
-end
->>>>>>> 587a497c
+end 