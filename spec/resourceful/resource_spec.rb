require 'pathname'
require Pathname(__FILE__).dirname + '../spec_helper'

require 'resourceful/resource'

describe Resourceful::Resource do
  before do
    @accessor = mock('http_accessor', :auth_manager => mock('authmgr', :add_credentials => nil))
    @uri      = 'http://www.example.com/'
    @resource = Resourceful::Resource.new(@accessor, @uri)

    @response = mock('response', :code => 200, :is_redirect? => false, :is_not_authorized? => false, :is_success? => true)

    @request = mock('request', :response => @response, :should_be_redirected? => true)
    Resourceful::Request.stub!(:new).and_return(@request)
  end

  describe 'init' do
    it 'should be instantiatable' do
      @resource.should be_instance_of(Resourceful::Resource)
    end

    it 'should take an http_accessor' do
      @resource.accessor.should == @accessor
    end

    it 'should take a uri' do
      @resource.uri.should == @uri
    end
  end

  describe '#effective_uri' do

    it 'should be the latest uri' do
      @resource.effective_uri.should == @uri
    end

    it 'should be aliased as #uri' do
      @resource.uri.should == @resource.effective_uri
    end

  end

  describe '#do_read_request' do

    def make_request
      @resource.do_read_request(:some_method)
    end

    it 'should make a new request object from the method' do
      Resourceful::Request.should_receive(:new).with(:some_method, @resource).and_return(@request)
      make_request
    end

    describe 'non-success responses' do
      before do
        @uri      = 'http://www.example.com/code/404'
        @resource = Resourceful::Resource.new(@accessor, @uri)

        @redirected_uri = 'http://www.example.com/get'
        @redirect_response = mock('redirect_response',
                                  :header                 => {'Location' => [@redirected_uri]},
                                  :is_redirect?           => false,
                                  :is_success?            => false,
                                  :is_not_authorized?     => false,
                                  :code                   => 404)
        
        @request.stub!(:response).and_return(@redirect_response, @response)
        @request.stub!(:method).and_return(:get)
        @request.stub!(:uri).and_return('http://www.example.com/code/404')
      end

      it 'should raise UnsuccessfulHttpRequestError' do
        lambda {
          @resource.do_read_request(:get)
        }.should raise_error(Resourceful::UnsuccessfulHttpRequestError)
      end 

      it 'should give a reasonable error message' do
        lambda {
          @resource.do_read_request(:get)
        }.should raise_error("get request to <http://www.example.com/code/404> failed with code 404")
      end
    end 

    describe 'with redirection' do
      before do
        @uri      = 'http://www.example.com/redirect/301?http://www.example.com/get'
        @resource = Resourceful::Resource.new(@accessor, @uri)

        @redirected_uri = 'http://www.example.com/get'
        @redirect_response = mock('redirect_response',
                                  :header                 => {'Location' => [@redirected_uri]},
                                  :is_redirect?           => true,
                                  :is_permanent_redirect? => true)

        @request.stub!(:response).and_return(@redirect_response, @response)

      end

      it 'should check if the response was a redirect' do
        @redirect_response.should_receive(:is_redirect?).and_return(true)
        make_request
      end

      it 'should check if the request should be redirected' do
        @request.should_receive(:should_be_redirected?).and_return(true)
        make_request
      end

      describe 'permanent redirect' do
        before do
          @redirect_response.stub!(:is_permanent_redirect?).and_return(true)
        end

        it 'should check if the response was a permanent redirect' do
          @redirect_response.should_receive(:is_permanent_redirect?).and_return(true)
          make_request
        end

        it 'should add the new location as the effective uri' do
          make_request
          @resource.effective_uri.should == @redirected_uri
        end

        it 'should remake the request with the new uri' do
          Resourceful::Request.should_receive(:new).twice.and_return(@request)
          @request.should_receive(:response).twice.and_return(@redirect_response, @response)
          make_request
        end

      end

      describe 'temporary redirect' do
        before do
          @redirect_response.stub!(:is_permanent_redirect?).and_return(false)
        end

        it 'should check if the response was not a permanent redirect' do
          @redirect_response.should_receive(:is_permanent_redirect?).and_return(false)
          make_request
        end

        it 'should not add the new location as the effective uri' do
          make_request
          @resource.effective_uri.should == @uri
        end
        
        it 'should make a new resource from the new location' do
          new_resource = mock('resource', :do_read_request => @response)
          Resourceful::Resource.should_receive(:new).with(@accessor, @redirected_uri).and_return(new_resource)
          make_request
        end

      end

    end # read with redirection

    describe 'with authorization' do
      before do
        @authmgr = mock('auth_manager')
        @authmgr.stub!(:add_credentials)
        @authmgr.stub!(:associate_auth_info).and_return(true)

        @accessor.stub!(:auth_manager).and_return(@authmgr)
      end

      it 'should attempt to add credentials to the request' do
        @authmgr.should_receive(:add_credentials).with(@request)
        make_request
      end

      it 'should check if the response was not authorized' do
        @response.should_receive(:is_not_authorized?).and_return(false)
        make_request
      end

      it 'should associate the auth info in the response if it was not authorized' do
        @authmgr.should_receive(:associate_auth_info).with(@response).and_return(true)
        @response.stub!(:is_not_authorized?).and_return(true)
        make_request
      end

      it 'should re-make the request only once if it was not authorized the first time' do
        Resourceful::Request.should_receive(:new).with(:some_method, @resource).twice.and_return(@request)
        @response.stub!(:is_not_authorized?).and_return(true)
        make_request
      end

    end

  end

  describe '#do_write_request' do

    it 'should make a new request object from the method' do
<<<<<<< HEAD
      Resourceful::Request.should_receive(:new).with(:some_method, @resource, "data", anything).and_return(@request)
      @resource.do_write_request(:some_method, {}, "data")
=======
      Resourceful::Request.should_receive(:new).with(:some_method, @resource, "data", {}).and_return(@request)
      @resource.do_write_request(:some_method, "data")
>>>>>>> 48555c75
    end

    describe 'non-success responses' do
      before do
        @uri      = 'http://www.example.com/code/404'
        @resource = Resourceful::Resource.new(@accessor, @uri)

        @redirected_uri = 'http://www.example.com/get'
        @redirect_response = mock('redirect_response',
                                  :header                 => {'Location' => [@redirected_uri]},
                                  :is_redirect?           => false,
                                  :is_success?            => false,
                                  :is_not_authorized?     => false,
                                  :code                   => 404)
        
        @request.stub!(:response).and_return(@redirect_response, @response)
        @request.stub!(:method).and_return(:post)
        @request.stub!(:uri).and_return('http://www.example.com/code/404')
      end

      it 'should raise UnsuccessfulHttpRequestError' do
        lambda {
          @resource.do_write_request(:post, "data", anything)
        }.should raise_error(Resourceful::UnsuccessfulHttpRequestError)
      end 

      it 'should give a reasonable error message' do
        lambda {
          @resource.do_write_request(:post, "data", anything)
        }.should raise_error("post request to <http://www.example.com/code/404> failed with code 404")
      end
    end 

    describe 'with redirection' do
      before do
        @uri      = 'http://www.example.com/redirect/301?http://www.example.com/get'
        @resource = Resourceful::Resource.new(@accessor, @uri)

        @redirected_uri = 'http://www.example.com/get'
        @redirect_response = mock('redirect_response',
                                  :header                 => {'Location' => [@redirected_uri]},
                                  :is_redirect?           => true,
                                  :is_permanent_redirect? => true)

        @request.stub!(:response).and_return(@redirect_response, @response)

      end

      def make_request
        @resource.do_write_request(:some_method, "data", {})
      end

      it 'should check if the response was a redirect' do
        @redirect_response.should_receive(:is_redirect?).and_return(true)
        make_request
      end

      it 'should check if the request should be redirected' do
        @request.should_receive(:should_be_redirected?).and_return(true)
        make_request
      end

      describe 'permanent redirect' do
        before do
          @redirect_response.stub!(:is_permanent_redirect?).and_return(true)
        end

        it 'should check if the response was a permanent redirect' do
          @redirect_response.should_receive(:is_permanent_redirect?).and_return(true)
          make_request
        end

        it 'should add the new location as the effective uri' do
          make_request
          @resource.effective_uri.should == @redirected_uri
        end

        it 'should remake the request with the new uri' do
          Resourceful::Request.should_receive(:new).twice.and_return(@request)
          @request.should_receive(:response).twice.and_return(@redirect_response, @response)
          make_request
        end

      end

      describe 'temporary redirect' do
        before do
          @redirect_response.stub!(:is_permanent_redirect?).and_return(false)
            @redirect_response.stub!(:code).and_return(302)
        end

        it 'should check if the response was not a permanent redirect' do
          @redirect_response.should_receive(:is_permanent_redirect?).and_return(false)
          make_request
        end

        it 'should not add the new location as the effective uri' do
          make_request
          @resource.effective_uri.should == @uri
        end
        
        it 'should make a new resource from the new location' do
          new_resource = mock('resource', :do_write_request => @response)
          Resourceful::Resource.should_receive(:new).with(@accessor, @redirected_uri).and_return(new_resource)
          make_request
        end

        describe '302 Found' do
          before do
            @new_resource = mock('resource')
            Resourceful::Resource.should_receive(:new).with(@accessor, @redirected_uri).and_return(@new_resource)
            @redirect_response.stub!(:code).and_return(303)
          end

          it 'should redirect to the new location with a GET request, regardless of the original method' do
            @new_resource.should_receive(:do_read_request).with(:get).and_return(@response)
            make_request
          end
        end
      end


    end # write with redirection
    
  end

  describe 'callback registration' do
    before do
      @callback = mock('callback')
      @callback.stub!(:call).and_return(true)

      @resource.on_redirect { @callback.call }
    end

    it 'should store the callback when called with a block' do
      @resource.on_redirect { true }

      callback = @resource.instance_variable_get(:@on_redirect)
      callback.should be_kind_of(Proc)
    end

    it 'should return the callback when called without a block' do
      callback = lambda { "foo" }
      @resource.on_redirect(&callback)
      @resource.on_redirect.should == callback
    end

  end

  describe '#get' do

    it 'should be a method' do
      @resource.should respond_to(:get)
    end

    it 'should pass :get to the #do_read_request method' do
      @resource.should_receive(:do_read_request).with(:get)
      @resource.get
    end

    it 'should return the response of making the request' do
      @resource.get.should == @response
    end

  end

<<<<<<< HEAD
=======
  %w{post put}.each do |method|
    describe "##{method}" do

      it 'should be a method' do
        @resource.should respond_to(method.intern)
      end
      
      it 'should return the response of making the request' do
        @resource.send(method.intern, "Hello from #{method.upcase}!", :'content-type' => 'text/plain').should == @response
      end

      it 'should require the content-type to be specified' do
        lambda {
          @resource.send(method.intern, "Hello")
        }.should raise_error(ArgumentError)
      end

    end
  end
>>>>>>> 48555c75

  describe "#delete" do

    it 'should be a method' do
      @resource.should respond_to(:delete)
    end

    it 'should return the response of making the request' do
      @resource.delete.should == @response
    end

  end

end

describe Resourceful::Resource do

  describe "#post(content_type, body_data)" do
    before do
      @auth_manager = mock('auth_manager', :add_credentials => nil)
      @cache_manager = mock('cache_manager', :lookup => nil, :store => nil)
      @accessor = mock('accessor', :auth_manager => @auth_manager, :cache_manager => @cache_manager)
      @resource = Resourceful::Resource.new(@accessor, 'http://foo.invalid/')
      @response = mock('response', :is_redirect? => false, :is_success? => true)
      @request = mock('request', :response => @response)
      Resourceful::Request.stub!(:new).and_return(@request)
    end
    
    it "should get the response from the request" do 
      @request.should_receive(:response).and_return(@response)

      @resource.post('text/plain', "a body")
    end

    it 'should put the content type in the header' do
      Resourceful::Request.should_receive(:new).
        with(anything,anything, anything, hash_including('Content-Type' =>'text/plain')).
        and_return(@request)

      @resource.post('text/plain', "a body") 
    end 

    it 'should create a post request' do
      Resourceful::Request.should_receive(:new).
        with(:post, anything, anything, anything).
        and_return(@request)

      @resource.post('text/plain', "a body") 
    end 

    it 'should pass body to the request object' do
      Resourceful::Request.should_receive(:new).
        with(anything, anything, "a body", anything).
        and_return(@request)

      @resource.post('text/plain', "a body") 
    end 

    it 'should pass self to the request object' do
      Resourceful::Request.should_receive(:new).
        with(anything, @resource, anything, anything).
        and_return(@request)

      @resource.post('text/plain', "a body") 
    end 
  end

  describe "#put(content_type, body_data)" do
    before do
      @auth_manager = mock('auth_manager', :add_credentials => nil)
      @cache_manager = mock('cache_manager', :lookup => nil, :store => nil)
      @accessor = mock('accessor', :auth_manager => @auth_manager, :cache_manager => @cache_manager)
      @resource = Resourceful::Resource.new(@accessor, 'http://foo.invalid/')
      @response = mock('response', :is_redirect? => false, :is_success? => true)
      @request = mock('request', :response => @response)
      Resourceful::Request.stub!(:new).and_return(@request)
    end
    
    it "should get the response from the request" do 
      @request.should_receive(:response).and_return(@response)

      @resource.put('text/plain', "a body")
    end

    it 'should put the content type in the header' do
      Resourceful::Request.should_receive(:new).
        with(anything,anything, anything, hash_including('Content-Type' =>'text/plain')).
        and_return(@request)

      @resource.put('text/plain', "a body") 
    end 

    it 'should create a put request' do
      Resourceful::Request.should_receive(:new).
        with(:put, anything, anything, anything).
        and_return(@request)

      @resource.put('text/plain', "a body") 
    end 

    it 'should pass body to the request object' do
      Resourceful::Request.should_receive(:new).
        with(anything, anything, "a body", anything).
        and_return(@request)

      @resource.put('text/plain', "a body") 
    end 

    it 'should pass self to the request object' do
      Resourceful::Request.should_receive(:new).
        with(anything, @resource, anything, anything).
        and_return(@request)

      @resource.put('text/plain', "a body") 
    end 
  end

end <|MERGE_RESOLUTION|>--- conflicted
+++ resolved
@@ -194,13 +194,8 @@
   describe '#do_write_request' do
 
     it 'should make a new request object from the method' do
-<<<<<<< HEAD
       Resourceful::Request.should_receive(:new).with(:some_method, @resource, "data", anything).and_return(@request)
-      @resource.do_write_request(:some_method, {}, "data")
-=======
-      Resourceful::Request.should_receive(:new).with(:some_method, @resource, "data", {}).and_return(@request)
       @resource.do_write_request(:some_method, "data")
->>>>>>> 48555c75
     end
 
     describe 'non-success responses' do
@@ -367,29 +362,6 @@
 
   end
 
-<<<<<<< HEAD
-=======
-  %w{post put}.each do |method|
-    describe "##{method}" do
-
-      it 'should be a method' do
-        @resource.should respond_to(method.intern)
-      end
-      
-      it 'should return the response of making the request' do
-        @resource.send(method.intern, "Hello from #{method.upcase}!", :'content-type' => 'text/plain').should == @response
-      end
-
-      it 'should require the content-type to be specified' do
-        lambda {
-          @resource.send(method.intern, "Hello")
-        }.should raise_error(ArgumentError)
-      end
-
-    end
-  end
->>>>>>> 48555c75
-
   describe "#delete" do
 
     it 'should be a method' do
@@ -406,7 +378,7 @@
 
 describe Resourceful::Resource do
 
-  describe "#post(content_type, body_data)" do
+  describe "#post(body_data, :'content-type' => content-type)" do
     before do
       @auth_manager = mock('auth_manager', :add_credentials => nil)
       @cache_manager = mock('cache_manager', :lookup => nil, :store => nil)
@@ -420,15 +392,15 @@
     it "should get the response from the request" do 
       @request.should_receive(:response).and_return(@response)
 
-      @resource.post('text/plain', "a body")
+      @resource.post("a body", :'content-type' => 'text/plain')
     end
 
     it 'should put the content type in the header' do
       Resourceful::Request.should_receive(:new).
-        with(anything,anything, anything, hash_including('Content-Type' =>'text/plain')).
-        and_return(@request)
-
-      @resource.post('text/plain', "a body") 
+        with(anything,anything, anything, hash_including(:'content-type' =>'text/plain')).
+        and_return(@request)
+
+      @resource.post("a body", :'content-type' => 'text/plain') 
     end 
 
     it 'should create a post request' do
@@ -436,7 +408,7 @@
         with(:post, anything, anything, anything).
         and_return(@request)
 
-      @resource.post('text/plain', "a body") 
+      @resource.post("a body", :'content-type' => 'text/plain') 
     end 
 
     it 'should pass body to the request object' do
@@ -444,7 +416,7 @@
         with(anything, anything, "a body", anything).
         and_return(@request)
 
-      @resource.post('text/plain', "a body") 
+      @resource.post("a body", :'content-type' => 'text/plain') 
     end 
 
     it 'should pass self to the request object' do
@@ -452,11 +424,11 @@
         with(anything, @resource, anything, anything).
         and_return(@request)
 
-      @resource.post('text/plain', "a body") 
-    end 
-  end
-
-  describe "#put(content_type, body_data)" do
+      @resource.post("a body", :'content-type' => 'text/plain') 
+    end 
+  end
+
+  describe "#put(body_data, :'content-type' => content_type)" do
     before do
       @auth_manager = mock('auth_manager', :add_credentials => nil)
       @cache_manager = mock('cache_manager', :lookup => nil, :store => nil)
@@ -470,15 +442,15 @@
     it "should get the response from the request" do 
       @request.should_receive(:response).and_return(@response)
 
-      @resource.put('text/plain', "a body")
+      @resource.put("a body", :'content-type' => 'text/plain')
     end
 
     it 'should put the content type in the header' do
       Resourceful::Request.should_receive(:new).
-        with(anything,anything, anything, hash_including('Content-Type' =>'text/plain')).
-        and_return(@request)
-
-      @resource.put('text/plain', "a body") 
+        with(anything,anything, anything, hash_including(:'content-type' =>'text/plain')).
+        and_return(@request)
+
+      @resource.put("a body", :'content-type' => 'text/plain') 
     end 
 
     it 'should create a put request' do
@@ -486,7 +458,7 @@
         with(:put, anything, anything, anything).
         and_return(@request)
 
-      @resource.put('text/plain', "a body") 
+      @resource.put("a body", :'content-type' => 'text/plain') 
     end 
 
     it 'should pass body to the request object' do
@@ -494,7 +466,7 @@
         with(anything, anything, "a body", anything).
         and_return(@request)
 
-      @resource.put('text/plain', "a body") 
+      @resource.put("a body", :'content-type' => 'text/plain') 
     end 
 
     it 'should pass self to the request object' do
@@ -502,7 +474,7 @@
         with(anything, @resource, anything, anything).
         and_return(@request)
 
-      @resource.put('text/plain', "a body") 
+      @resource.put("a body", :'content-type' => 'text/plain') 
     end 
   end
 
