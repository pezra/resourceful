require "spec_helper"
require 'tempfile'
require "resourceful/urlencoded_form_data.rb"

describe Resourceful::UrlencodedFormData do

  before do
    @form_data = Resourceful::UrlencodedFormData.new
  end

  it "should know its content-type" do
    @form_data.content_type.should match(/^application\/x-www-form-urlencoded$/i)
  end

  describe "instantiation" do
    it "should be creatable with hash" do
      Resourceful::UrlencodedFormData.new(:foo => 'testing').read.should eql("foo=testing")
    end
  end

<<<<<<< HEAD
  it "should allow simple parameters to be added" do 
    @form_data.add(:foo, "testing")
  end

  describe "with multiple items" do 
    before do 
      @form_data.add('foo', 'bar')
      @form_data.add('baz', 'this')
    end

    it "should render itself correctly" do 
      @form_data.read.should eql("foo=bar&baz=this")
    end

    it "should be rewindable" do 
      first = @form_data.read
      @form_data.rewind
      
      @form_data.read.should eql(first)
    end    
  end

  describe "with unsafe characters in name" do 
    before do 
      @form_data.add('foo=bar', 'this')
    end

    it "should render itself correctly" do 
=======
  describe "with simple parameters" do
    it "should all simple parameters to be added" do
      @form_data.add(:foo, "testing")
    end

    it "should render a multipart form-data document when #read is called" do
      @form_data.add('foo', 'bar')
      @form_data.add('baz', 'this')

      @form_data.read.should eql("foo=bar&baz=this")
    end

    it "should escape character in values that are unsafe" do
      @form_data.add('foo', 'this & that')

      @form_data.read.should eql("foo=this+%26+that")
    end

    it "should escape character in names that are unsafe" do
      @form_data.add('foo=bar', 'this')
>>>>>>> 16df84bd
      @form_data.read.should eql("foo%3Dbar=this")
    end
  end


  describe "with unsafe characters in value" do 
    before do 
      @form_data.add('foo', 'this & that')
    end

    it "should render itself correctly" do 
      @form_data.read.should eql("foo=this+%26+that")
    end
  end

end<|MERGE_RESOLUTION|>--- conflicted
+++ resolved
@@ -18,7 +18,6 @@
     end
   end
 
-<<<<<<< HEAD
   it "should allow simple parameters to be added" do 
     @form_data.add(:foo, "testing")
   end
@@ -47,28 +46,6 @@
     end
 
     it "should render itself correctly" do 
-=======
-  describe "with simple parameters" do
-    it "should all simple parameters to be added" do
-      @form_data.add(:foo, "testing")
-    end
-
-    it "should render a multipart form-data document when #read is called" do
-      @form_data.add('foo', 'bar')
-      @form_data.add('baz', 'this')
-
-      @form_data.read.should eql("foo=bar&baz=this")
-    end
-
-    it "should escape character in values that are unsafe" do
-      @form_data.add('foo', 'this & that')
-
-      @form_data.read.should eql("foo=this+%26+that")
-    end
-
-    it "should escape character in names that are unsafe" do
-      @form_data.add('foo=bar', 'this')
->>>>>>> 16df84bd
       @form_data.read.should eql("foo%3Dbar=this")
     end
   end
