--- conflicted
+++ resolved
@@ -20,7 +20,6 @@
     @form_data.add(:foo, "testing")
   end
 
-<<<<<<< HEAD
   describe "with multiple simple parameters" do 
     before do 
       @form_data.add('foo', 'bar')
@@ -28,18 +27,6 @@
     end
 
     it "should render a multipart form-data document when #read is called" do 
-=======
-  describe "with simple parameters" do
-
-    it "should all simple parameters to be added" do
-      @form_data.add(:foo, "testing")
-    end
-
-    it "should render a multipart form-data document when #read is called" do
-      @form_data.add('foo', 'bar')
-      @form_data.add('baz', 'this')
-
->>>>>>> 16df84bd
       boundary = /boundary=(\w+)/.match(@form_data.content_type)[1]
       @form_data.read.should eql(<<MPFD[0..-2])
 --#{boundary}\r
@@ -60,28 +47,16 @@
       @form_data.read.should eql(first_read)
     end
 
-<<<<<<< HEAD
     it "should add file parameters to be added" do 
       Tempfile.open('resourceful-post-file-tests') do |file_to_upload|
         file_to_upload << "This is a test"
         file_to_upload.flush
         
         @form_data.add_file(:foo, file_to_upload.path)
-=======
-    describe "with file parameter" do
-      it "should add file parameters to be added" do
-        Tempfile.open('resourceful-post-file-tests') do |file_to_upload|
-          file_to_upload << "This is a test"
-          file_to_upload.flush
-
-          @form_data.add_file(:foo, file_to_upload.path)
-        end
->>>>>>> 16df84bd
       end
     end
   end
 
-<<<<<<< HEAD
   describe "with file parameter" do 
     before do 
       @file_to_upload = Tempfile.new('resourceful-post-file-tests')
@@ -94,17 +69,6 @@
     it "should render a multipart form-data document when #read is called" do 
       boundary = /boundary=(\w+)/.match(@form_data.content_type)[1]
       @form_data.read.should eql(<<MPFD[0..-2])
-=======
-      it "should render a multipart form-data document when #read is called" do
-        Tempfile.open('resourceful-post-file-tests') do |file_to_upload|
-          file_to_upload << "This is a test"
-          file_to_upload.flush
-
-          @form_data.add_file(:foo, file_to_upload.path)
-
-          boundary = /boundary=(\w+)/.match(@form_data.content_type)[1]
-          @form_data.read.should eql(<<MPFD[0..-2])
->>>>>>> 16df84bd
 --#{boundary}\r
 Content-Disposition: form-data; name="foo"; filename="#{File.basename(@file_to_upload.path)}"\r
 Content-Type: application/octet-stream\r
@@ -113,12 +77,6 @@
 --#{boundary}--
 MPFD
 
-<<<<<<< HEAD
-=======
-        end
-
-      end
->>>>>>> 16df84bd
     end
       
   end
