
__DIR__ = File.dirname(__FILE__)

$LOAD_PATH.unshift __DIR__ unless
  $LOAD_PATH.include?(__DIR__) ||
  $LOAD_PATH.include?(File.expand_path(__DIR__))

require 'resourceful/util'

require 'resourceful/header'
require 'resourceful/http_accessor'

module Resourceful
  autoload :MultipartFormData, 'resourceful/multipart_form_data'
  autoload :UrlencodedFormData, 'resourceful/urlencoded_form_data'
  autoload :StubbedResourceProxy, 'resourceful/stubbed_resource_proxy'
end

# Resourceful is a library that provides a high level HTTP interface.
module Resourceful
<<<<<<< HEAD
  VERSION = "0.6.1"
=======
  VERSION = "0.7.0"
>>>>>>> 040f6542
  RESOURCEFUL_USER_AGENT_TOKEN = "Resourceful/#{VERSION}(Ruby/#{RUBY_VERSION})"
end<|MERGE_RESOLUTION|>--- conflicted
+++ resolved
@@ -18,10 +18,6 @@
 
 # Resourceful is a library that provides a high level HTTP interface.
 module Resourceful
-<<<<<<< HEAD
-  VERSION = "0.6.1"
-=======
-  VERSION = "0.7.0"
->>>>>>> 040f6542
+  VERSION = "0.6.2"
   RESOURCEFUL_USER_AGENT_TOKEN = "Resourceful/#{VERSION}(Ruby/#{RUBY_VERSION})"
 end