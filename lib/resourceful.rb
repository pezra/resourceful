
__DIR__ = File.dirname(__FILE__)

$LOAD_PATH.unshift __DIR__ unless
  $LOAD_PATH.include?(__DIR__) ||
  $LOAD_PATH.include?(File.expand_path(__DIR__))

require 'resourceful/util'

require 'resourceful/header'
require 'resourceful/http_accessor'
require 'resourceful/simple'

module Resourceful
  autoload :MultipartFormData, 'resourceful/multipart_form_data'
  autoload :UrlencodedFormData, 'resourceful/urlencoded_form_data'
  autoload :StubbedResourceProxy, 'resourceful/stubbed_resource_proxy'

  extend Simple
end

# Resourceful is a library that provides a high level HTTP interface.
module Resourceful
<<<<<<< HEAD
  VERSION = "1.0.2"
=======
  VERSION = "1.1.0"
>>>>>>> 16df84bd
  RESOURCEFUL_USER_AGENT_TOKEN = "Resourceful/#{VERSION}(Ruby/#{RUBY_VERSION})"
end<|MERGE_RESOLUTION|>--- conflicted
+++ resolved
@@ -21,10 +21,6 @@
 
 # Resourceful is a library that provides a high level HTTP interface.
 module Resourceful
-<<<<<<< HEAD
-  VERSION = "1.0.2"
-=======
   VERSION = "1.1.0"
->>>>>>> 16df84bd
   RESOURCEFUL_USER_AGENT_TOKEN = "Resourceful/#{VERSION}(Ruby/#{RUBY_VERSION})"
 end