<<<<<<< HEAD
require 'resourceful/request'
require 'resourceful/header'
=======
require 'pathname'
require Pathname(__FILE__).dirname + 'request'
>>>>>>> 48555c75

module Resourceful

  # This exception used to indicate that the request did not succeed.
  # The HTTP response is included so that the appropriate actions can
  # be taken based on the details of that response
  class UnsuccessfulHttpRequestError < Exception
    attr_reader :http_response, :http_request
 
    # Initialize new error from the HTTP request and response attributes.
    #--
    # @private
    def initialize(http_request, http_response)
      super("#{http_request.method} request to <#{http_request.uri}> failed with code #{http_response.code}")
      @http_request = http_request
      @http_response = http_response
    end
  end

  class Resource
    attr_reader :accessor

    # Build a new resource for a uri
    #
    # @param accessor<HttpAccessor> 
    #   The parent http accessor
    # @param uri<String, Addressable::URI> 
    #   The uri for the location of the resource
    def initialize(accessor, uri)
      @accessor, @uris = accessor, [uri]
      @on_redirect = nil
    end

    # The uri used to identify this resource. This is almost always the uri
    # used to create the resource, but in the case of a permanent redirect, this
    # will always reflect the lastest uri.
    #
    # @return Addressable::URI 
    #   The current uri of the resource
    def effective_uri
      @uris.first
    end
    alias uri effective_uri

    # When performing a redirect, this callback will be executed first. If the callback
    # returns true, then the redirect is followed, otherwise it is not. The request that
    # triggered the redirect and the response will be passed into the block. This can be
    # used to update any links on the client side.
    #
    # Example:
    #
    #   author_resource.on_redirect do |req, resp|
    #     post.author_uri = resp.header['Location']
    #   end
    #
    # @yieldparam callback<request, response>
    #   The action to be executed when a request results in a redirect. Yields the 
    #   current request and result objects to the callback.
    #
    # @raise ArgumentError if called without a block 
    def on_redirect(&callback)
      if block_given?
        @on_redirect = callback
      else
        @on_redirect
      end
    end

    # Performs a GET on the resource, following redirects as neccessary, and retriving
    # it from the local cache if its available and valid.
    #
    # @return <Response>
    def get
      do_read_request(:get)
    end

    # Performs a POST with the given data to the resource, following redirects as 
    # neccessary.
    #
    # @param [String] content_type
    #   The MIME type of the data to be posted.
    # @param [String] data
    #   The body of the data to be posted
    # @param [Hash] options
    #   Options to pass into the request header. At the least, :content-type is required.
    #
    # @return <Response>
<<<<<<< HEAD
    def post(content_type, data = "")
      do_write_request(:post, {'Content-Type' => content_type}, data)
=======
    # @raise [ArgumentError] unless :content-type is specified in options
    def post(data = "", options = {})
      raise ArgumentError, ":content-type must be specified" unless options.has_key?(:'content-type')
      do_write_request(:post, data, options)
>>>>>>> 48555c75
    end

    # Performs a PUT with the given data to the resource, following redirects as 
    # neccessary.
    #
    # @param [String] content_type
    #   The MIME type of the data to be posted.
    # @param [String] data
    #   The body of the data to be posted
    # @param [Hash] options
    #   Options to pass into the request header. At the least, :content-type is required.
    #
    # @return <Response>
<<<<<<< HEAD
    def put(content_type, data = "")
      do_write_request(:put, {'Content-Type' => content_type}, data)
=======
    # @raise [ArgumentError] unless :content-type is specified in options
    def put(data = "", options = {})
      raise ArgumentError, ":content-type must be specified" unless options.has_key?(:'content-type')
      do_write_request(:put, data, options)
>>>>>>> 48555c75
    end

    # Performs a DELETE on the resource, following redirects as neccessary.
    #
    # @return <Response>
    def delete
      do_write_request(:delete, {}, nil)
    end

    # Performs a read request (HEAD, GET). Users should use the #get, etc methods instead.
    #
    # This method handles all the work of following redirects.
    #
    # @param method<Symbol> The method to perform
    #
    # @return <Response>
    # --
    # @private
    def do_read_request(method)
      request = Resourceful::Request.new(method, self)
      accessor.auth_manager.add_credentials(request)

      response = request.response

      if response.is_redirect? and request.should_be_redirected?
        if response.is_permanent_redirect?
          @uris.unshift response.header['Location'].first
          response = do_read_request(method)
        else
          redirected_resource = Resourceful::Resource.new(self.accessor, response.header['Location'].first)
          response = redirected_resource.do_read_request(method)
        end
      end

      if response.is_not_authorized? && !@already_tried_with_auth
        @already_tried_with_auth = true
        accessor.auth_manager.associate_auth_info(response)
        response = do_read_request(method)
      end

      raise UnsuccessfulHttpRequestError.new(request,response) unless response.is_success?

      return response
    end

    # Performs a write request (POST, PUT, DELETE). Users should use the #post, etc 
    # methods instead.
    #
    # This method handles all the work of following redirects.
    #
    # @param method<Symbol> The method to perform
    # @param header<Header> Header for the HTTP resquest.
    # @param data<String>   Body of the http request.
    #
    # @return <Response>
    # --
    # @private
<<<<<<< HEAD
    def do_write_request(method, header, data)
      request = Resourceful::Request.new(method, self, data, header)
=======
    def do_write_request(method, data = nil, options = {})
      request = Resourceful::Request.new(method, self, data, options)
>>>>>>> 48555c75
      accessor.auth_manager.add_credentials(request)

      response = request.response
      
      if response.is_redirect? and request.should_be_redirected?
        if response.is_permanent_redirect?
          @uris.unshift response.header['Location'].first
          response = do_write_request(method, header, data)
        elsif response.code == 303 # see other, must use GET for new location
          redirected_resource = Resourceful::Resource.new(self.accessor, response.header['Location'].first)
          response = redirected_resource.do_read_request(:get)
        else
          redirected_resource = Resourceful::Resource.new(self.accessor, response.header['Location'].first)
          response = redirected_resource.do_write_request(method, header, data)
        end
      end

      raise UnsuccessfulHttpRequestError.new(request,response) unless response.is_success?
      return response
    end

  end

end<|MERGE_RESOLUTION|>--- conflicted
+++ resolved
@@ -1,10 +1,5 @@
-<<<<<<< HEAD
-require 'resourceful/request'
-require 'resourceful/header'
-=======
 require 'pathname'
 require Pathname(__FILE__).dirname + 'request'
->>>>>>> 48555c75
 
 module Resourceful
 
@@ -84,45 +79,33 @@
     # Performs a POST with the given data to the resource, following redirects as 
     # neccessary.
     #
-    # @param [String] content_type
-    #   The MIME type of the data to be posted.
     # @param [String] data
     #   The body of the data to be posted
     # @param [Hash] options
     #   Options to pass into the request header. At the least, :content-type is required.
     #
     # @return <Response>
-<<<<<<< HEAD
-    def post(content_type, data = "")
-      do_write_request(:post, {'Content-Type' => content_type}, data)
-=======
+    #
     # @raise [ArgumentError] unless :content-type is specified in options
     def post(data = "", options = {})
       raise ArgumentError, ":content-type must be specified" unless options.has_key?(:'content-type')
       do_write_request(:post, data, options)
->>>>>>> 48555c75
     end
 
     # Performs a PUT with the given data to the resource, following redirects as 
     # neccessary.
     #
-    # @param [String] content_type
-    #   The MIME type of the data to be posted.
     # @param [String] data
     #   The body of the data to be posted
     # @param [Hash] options
     #   Options to pass into the request header. At the least, :content-type is required.
     #
     # @return <Response>
-<<<<<<< HEAD
-    def put(content_type, data = "")
-      do_write_request(:put, {'Content-Type' => content_type}, data)
-=======
+    #
     # @raise [ArgumentError] unless :content-type is specified in options
     def put(data = "", options = {})
       raise ArgumentError, ":content-type must be specified" unless options.has_key?(:'content-type')
       do_write_request(:put, data, options)
->>>>>>> 48555c75
     end
 
     # Performs a DELETE on the resource, following redirects as neccessary.
@@ -180,13 +163,8 @@
     # @return <Response>
     # --
     # @private
-<<<<<<< HEAD
-    def do_write_request(method, header, data)
-      request = Resourceful::Request.new(method, self, data, header)
-=======
     def do_write_request(method, data = nil, options = {})
       request = Resourceful::Request.new(method, self, data, options)
->>>>>>> 48555c75
       accessor.auth_manager.add_credentials(request)
 
       response = request.response
@@ -194,13 +172,13 @@
       if response.is_redirect? and request.should_be_redirected?
         if response.is_permanent_redirect?
           @uris.unshift response.header['Location'].first
-          response = do_write_request(method, header, data)
+          response = do_write_request(method, data, options)
         elsif response.code == 303 # see other, must use GET for new location
           redirected_resource = Resourceful::Resource.new(self.accessor, response.header['Location'].first)
           response = redirected_resource.do_read_request(:get)
         else
           redirected_resource = Resourceful::Resource.new(self.accessor, response.header['Location'].first)
-          response = redirected_resource.do_write_request(method, header, data)
+          response = redirected_resource.do_write_request(method, data, options)
         end
       end
 
