--- conflicted
+++ resolved
@@ -40,11 +40,6 @@
     attr_accessor :logger, :cache_manager
     
     attr_reader :auth_manager
-<<<<<<< HEAD
-    attr_reader :cache_manager
-=======
-    
->>>>>>> 587a497c
     attr_reader :user_agent_tokens  
     
     INIT_OPTIONS = OptionsInterpreter.new do 
